--- conflicted
+++ resolved
@@ -94,11 +94,7 @@
         else:
             self._logger.debug("Done!")
             result: AnalyzeResult = poller.result()
-<<<<<<< HEAD
-            print("Result is ready!")
-=======
             self._logger.debug("Result is ready!")
->>>>>>> e36608d0
             return result
 
     def analyze_document_from_url(self, document_url: str) -> AnalyzeResult:
